from typing import Dict, Optional

import numpy as np


class RoadSegment:
    def __init__(
        self,
        config,
        random_generator,
        position_x,
        position_y,
        capacity,
        base_travel_time,
    ):
        self.random_generator = random_generator
        self.number_of_states = config["maintenance"]["deterioration"].shape[-1]
        self.initial_damage_prob = config["maintenance"]["initial_damage_distribution"]
        self.position_x = position_x
        self.position_y = position_y

        self.capacity = capacity
        self.base_travel_time = base_travel_time

        # base travel time table
        # shape: A
        self.base_travel_time_table = (
            config["traffic"]["base_travel_time_factors"] * self.base_travel_time
        )

        # capacity table
        # shape: A
        self.capacity_table = config["traffic"]["capacity_factors"] * self.capacity

        # deterioration tables
        # shape: A x S x S or A x DR x S x S
        self.deterioration_table = config["maintenance"]["deterioration"]
        self.deterioration_rate_enabled = self.deterioration_table.ndim == 4
        if self.deterioration_rate_enabled:
            self.deterioration_rate_max = self.deterioration_table.shape[1]

        # observation tables
        # shape: A x S x O
        self.observation_tables = config["maintenance"]["observation"]

        # Costs (negative rewards)
        # shape: S x A
        self.state_action_reward = config["maintenance"]["reward"][
            "state_action_reward"
        ]

        self.reset()

    def reset(self):
        self.forced_repair = False
        self.worst_observation_counter = 0

        self.deterioration_rate = 0
        self.belief = np.array(self.initial_damage_prob)
        self.state = self.random_generator.choice(
            np.arange(self.number_of_states),
            p=self.initial_damage_prob,
        )
        self.observation = self.random_generator.choice(
            np.arange(self.number_of_states),
            p=self.observation_tables[0][self.state],
        )

    def step(self, action):
        # actions: [do-nothing, inspect, minor-repair, major-repair, replacement] = [0, 1, 2, 3, 4]

        if self.deterioration_rate_enabled:
            transition_probabilities = self.deterioration_table[action][
                self.deterioration_rate
            ][self.state]
        else:
            transition_probabilities = self.deterioration_table[action][self.state]

        next_deterioration_state = self.random_generator.choice(
            np.arange(self.number_of_states),
            p=transition_probabilities,
        )

        self.base_travel_time = self.base_travel_time_table[action]
        self.capacity = self.capacity_table[action]

        if self.forced_repair:
            reward = self.state_action_reward[-1][-1]
            self.forced_repair = False
            self.worst_observation_counter = 0
        else:
            reward = self.state_action_reward[action][self.state]

        self.state = next_deterioration_state

        self.observation = self.random_generator.choice(
            np.arange(self.number_of_states),
            p=self.observation_tables[action][self.state],
        )

        # Belief state computation
        if self.deterioration_rate_enabled:
            self.belief = (
                self.deterioration_table[action][self.deterioration_rate].T
                @ self.belief
            )
        else:
            self.belief = self.deterioration_table[action].T @ self.belief

        state_probs = self.observation_tables[action][
            :, self.observation
        ]  # likelihood of observation

        # Bayes' rule
        self.belief = state_probs * self.belief  # likelihood * prior
        self.belief /= np.sum(self.belief)  # normalize

        if self.deterioration_rate_enabled:
            if action == 4:
                self.deterioration_rate = 0
            else:
                self.deterioration_rate += 1
                if self.deterioration_rate > self.deterioration_rate_max:
                    raise ValueError(
                        f"Deterioration rate exceeded maximum value {self.deterioration_rate_max}"
                    )

        return reward, action


class RoadEdge:
    def __init__(
        self,
        segments,
        config,
        random_generator,
    ):

        self.segments = segments
        self.number_of_segments = len(segments)
        self.inspection_campaign_reward = config["maintenance"]["reward"][
            "inspection_campaign_reward"
        ]
        if self.inspection_campaign_reward != 0:
            raise NotImplementedError(
                "Inspection campaign reward is not currently implemented with hard budget constraints."
            )
        self.random_generator = random_generator
        self.bpr_alpha = config["traffic"]["bpr_alpha"]
        self.bpr_beta = config["traffic"]["bpr_beta"]
        self.reset(reset_segments=False)

    def calculate_bpr_capacity_factor(
        self, base_time_vec: np.array, capacity_vec: np.array
    ) -> np.array:
        return base_time_vec * self.bpr_alpha / (capacity_vec**self.bpr_beta)

    def update_edge_travel_time_factors(self) -> None:
        """Updates the edge travel time factors based on the current segment states."""
        btt_vec, cap_vec = np.hsplit(
            np.array([[seg.base_travel_time, seg.capacity] for seg in self.segments]), 2
        )
        self.base_time_factor = np.sum(btt_vec)
        self.capacity_factor = np.sum(
            self.calculate_bpr_capacity_factor(
                base_time_vec=btt_vec, capacity_vec=cap_vec
            )
        )
        return

    def compute_edge_travel_time(self, volume: float) -> float:
        """Computes the travel time for the edge based on the given current volume and precomputed capacity factor."""
        return self.base_time_factor + self.capacity_factor * (volume**self.bpr_beta)

    def step(self, actions):
        if len(self.segments) != len(actions):
            raise ValueError("self.segments and actions must have the same length")

        reward = 0
        edge_actions = []
        for segment, action in zip(self.segments, actions):
            segment_reward, segment_action = segment.step(action)
            reward += segment_reward
            edge_actions.append(segment_action)

        if 1 in actions:
            reward += self.inspection_campaign_reward

        self.update_edge_travel_time_factors()

        return reward, edge_actions

    def reset(self, reset_segments=True):
        if reset_segments:
            for segment in self.segments:
                segment.reset()
        self.update_edge_travel_time_factors()

    def get_observation(self):
        return [segment.observation for segment in self.segments]

    def get_deterioration_rate(self):
        return [segment.deterioration_rate for segment in self.segments]

    def get_beliefs(self):
        return [segment.belief for segment in self.segments]

    def get_states(self):
        return [segment.state for segment in self.segments]


class RoadEnvironment:
    def __init__(
        self,
        config: Dict,
        seed: Optional[int] = None,
    ):
        self.random_generator = np.random.default_rng(seed)
        self.max_timesteps = config["maintenance"]["max_timesteps"]
        self.forced_replace_worst_observation_count = config["maintenance"][
            "forced_replace_worst_observation_count"
        ]

        self.graph = config["topology"]["graph"]

        # Convert trips dataframe to list of tuples with correct vertex indices
        trips_df = config["traffic"]["trips"]
        trips = []
        for index in trips_df.index:
            vertex_1_list = self.graph.vs.select(id_eq=trips_df["origin"][index])
            vertex_2_list = self.graph.vs.select(id_eq=trips_df["destination"][index])
            if (len(vertex_1_list) == 0) or (len(vertex_2_list) == 0):
                raise ValueError(
                    f"Trip not in graph: {trips_df['origin'][index]} -> {trips_df['destination'][index]}"
                )
            trips.append(
                (
                    vertex_1_list[0].index,
                    vertex_2_list[0].index,
                    trips_df["volume"][index],
                )
            )

        self.trips = trips

        # Add road segments to graph edges
        for nodes, edge_segments in config["topology"]["segments"].items():
            segments = []
            for segment in edge_segments:
                segments.append(
                    RoadSegment(
                        random_generator=self.random_generator,
                        position_x=segment["position_x"],
                        position_y=segment["position_y"],
                        capacity=segment["capacity"],
                        base_travel_time=segment["travel_time"],
                        config=config,
                    )
                )
            road_edge = RoadEdge(
                segments=segments,
                config=config,
                random_generator=self.random_generator,
            )

            edge_id = self.graph.get_eid(
                self.graph.vs.find(id=nodes[0]).index,
                self.graph.vs.find(id=nodes[1]).index,
            )
            graph_edge = self.graph.es[edge_id]
            graph_edge["road_edge"] = road_edge

        # Budget parameters
        self.budget_amount = config["maintenance"]["budget_amount"]
        assert type(self.budget_amount) in [int, float]
        self.budget_renewal_interval = config["maintenance"]["budget_renewal_interval"]
        assert type(self.budget_renewal_interval) == int

        # Traffic assignment parameters
        ta_conf = config["traffic"]["traffic_assignment"]
        self.traffic_assignment_max_iterations = ta_conf["max_iterations"]
        self.traffic_assignment_convergence_threshold = ta_conf["convergence_threshold"]
        self.traffic_assignment_update_weight = ta_conf["update_weight"]

        self.travel_time_reward_factor = config["traffic"]["travel_time_reward_factor"]

        self.reset(reset_edges=False)

        self.base_total_travel_time = self._get_total_travel_time()

    def reset(self, reset_edges=True):
        self.timestep = 0
        self.current_budget = self.budget_amount
        self.budget_constraint_applied = False
        if reset_edges:
            for edge in self.graph.es:
                edge["road_edge"].reset()
        return self._get_observation()

    def _get_observation(self):
        adjacency_matrix = np.array(self.graph.get_adjacency().data)
        edge_observations = []
        edge_nodes = []
        edge_beliefs = []
        edge_deterioration_rates = []
        for edge in self.graph.es:
            edge_observations.append(edge["road_edge"].get_observation())
            edge_deterioration_rates.append(edge["road_edge"].get_deterioration_rate())
            edge_beliefs.append(edge["road_edge"].get_beliefs())
            edge_nodes.append([edge.source, edge.target])

        observations = {
            "adjacency_matrix": adjacency_matrix,
            "edge_observations": edge_observations,
            "edge_deterioration_rates": edge_deterioration_rates,
            "edge_beliefs": edge_beliefs,
            "edge_nodes": edge_nodes,
            "time_step": self.timestep,
            "budget_remaining": self.current_budget,
            "budget_time_until_renewal": self._get_budget_remaining_time(),
        }

        return observations

    def _get_states(self):
        edge_states = []
        for edge in self.graph.es:
            edge_states.append(edge["road_edge"].get_states())

        return edge_states

    def _get_total_travel_time(self):
        # Initialize volumes
        self.graph.es["volume"] = 0

        # Initialize with all-or-nothing assignment
        self.graph.es["travel_time"] = [
            edge["road_edge"].compute_edge_travel_time(edge["volume"])
            for edge in self.graph.es
        ]

        for source, target, num_cars in self.trips:
            path = self.graph.get_shortest_paths(
                source, target, weights="travel_time", output="epath"
            )[0]
            for edge_id in path:
                self.graph.es[edge_id]["volume"] += num_cars

        for iteration in range(self.traffic_assignment_max_iterations):
            # Recalculate travel times with current volumes
            self.graph.es["travel_time"] = [
                edge["road_edge"].compute_edge_travel_time(edge["volume"])
                for edge in self.graph.es
            ]

            # Find the shortest paths using updated travel times
            new_volumes = np.zeros(len(self.graph.es))
            for source, target, num_cars in self.trips:
                path = self.graph.get_shortest_paths(
                    source, target, weights="travel_time", output="epath"
                )[0]
                for edge_id in path:
                    new_volumes[edge_id] += num_cars

            # Check for convergence by comparing volume changes
            volume_changes = np.abs(self.graph.es["volume"] - new_volumes)
            max_change = np.max(volume_changes)

            if max_change <= self.traffic_assignment_convergence_threshold:
                break

            # Update volumes by averaging
            self.graph.es["volume"] = (
                np.array(self.graph.es["volume"])
                * (1 - self.traffic_assignment_update_weight)
                + new_volumes * self.traffic_assignment_update_weight
            )

        self.graph.es["travel_time"] = [
            edge["road_edge"].compute_edge_travel_time(edge["volume"])
            for edge in self.graph.es
        ]
        return np.sum([edge["travel_time"] * edge["volume"] for edge in self.graph.es])

    def step(self, actions):
        actions = self._apply_action_constraints(actions)

        maintenance_reward = 0
        actions_taken = []
        for i, edge in enumerate(self.graph.es):
            _maintenance_reward, edge_actions = edge["road_edge"].step(actions[i])
            actions_taken.append(edge_actions)
            maintenance_reward += _maintenance_reward

        total_travel_time = self._get_total_travel_time()

        travel_time_reward = self.travel_time_reward_factor * (
            total_travel_time - self.base_total_travel_time
        )

        reward = maintenance_reward + travel_time_reward

        # Update variables after step is complete for up to date observations

        self.timestep += 1

        if self.timestep % self.budget_renewal_interval == 0:
            self.current_budget = self.budget_amount

        observation = self._get_observation()

        info = {
            "edge_states": self._get_states(),
            "total_travel_time": total_travel_time,
            "travel_times": self.graph.es["travel_time"],
            "volumes": self.graph.es["volume"],
<<<<<<< HEAD
            "reward_elements": [travel_time_reward, maintenance_reward],
            "actions_taken": actions_taken,
=======
            "reward_elements": {
                "travel_time_reward": travel_time_reward,
                "maintenance_reward": maintenance_reward,
            },
            "budget_constraints_applied": self.budget_constraint_applied,
            "forced_replace_constraint_applied": self.forced_replace_constraint_applied,
            "applied_actions": actions,
>>>>>>> 581f585a
        }

        return observation, reward, self.timestep >= self.max_timesteps, info

    def seed(self, seed):
        self.random_generator = np.random.default_rng(seed)
        for edge in self.graph.es:
            edge["road_edge"].random_generator = self.random_generator
            for segment in edge["road_edge"].segments:
                segment.random_generator = self.random_generator

    def get_count_redundancies_summary(self, verbose: bool = True):
        vcount = self.graph.vcount()

        # number of paths between each origin-destination pair
        OD_num_paths = np.zeros((vcount, vcount))
        OD_matrix = np.zeros((vcount, vcount))

        string = ""

        string += "Summary | Network Trips\n"
        string += "=" * 23 + "\n\n"

        string += f"Total number of trips: {len(self.trips)}\n\n"

        for origin, destination, _ in self.trips:
            paths = self.graph.get_all_simple_paths(origin, destination)

            if verbose:
                string += f"O: {origin}, D: {destination} | # paths: {len(paths)}\n"

            OD_num_paths[origin, destination] = len(paths)
            OD_matrix[origin, destination] = 1

        string += "\n"
        string += "Summary | Network Redundancy\n"
        string += "=" * 28 + "\n\n"

        assert (OD_num_paths - OD_matrix >= 0).all(), "Some paths are missing"

        # count the number of redundancies
        # example: 'x' trips have 0 redundancies, 'y' trips have 1 redundancy, etc.
        _redundancy = OD_num_paths - OD_matrix
        redundancy_count = {}
        nonzero_indices = np.nonzero(OD_matrix)
        # loop through the non-zero elements of the OD matrix
        for i, j in zip(nonzero_indices[0], nonzero_indices[1]):
            n_redundancy = int(_redundancy[i, j])
            if n_redundancy not in redundancy_count:
                redundancy_count[n_redundancy] = 1
            else:
                redundancy_count[n_redundancy] += 1

        # print the redundancy count
        for k, v in redundancy_count.items():
            string += f"{v} trips have {k} redundancies\n"
        return string

    def get_edge_traffic_summary(self):
        string = ""
        string += "Summary | Edge Traffic\n"
        string += "=" * 22 + "\n\n"
        string += f"{'Edge':^5} {'Volume (%)':^15} {'Travel Time':^5}\n"
        string += "-" * 30 + "\n"

        for edge in self.graph.es:
            id = edge.index
            volume = edge["volume"]
            travel_time = edge["travel_time"]
            capacity = sum([seg.capacity for seg in edge["road_edge"].segments])
            usage = volume / capacity * 100
            string += f"{id:^5} {int(volume):^5}({usage:^3.1f}%) {travel_time:^15.2f}\n"

        return string

    def _get_budget_remaining_time(self):
        return (
            self.budget_renewal_interval - self.timestep % self.budget_renewal_interval
        )

    def get_action_cost(self, actions):
        total_cost = 0
        for i, edge in enumerate(self.graph.es):
            segments = edge["road_edge"].segments
            edge_actions = actions[i]
            for j, segment in enumerate(segments):
                segment_action = edge_actions[j]
                cost = -segment.state_action_reward[segment_action][segment.state]
                total_cost += cost
        return total_cost

    def _apply_action_constraints(self, actions):
        actions = [action.copy() for action in actions]

        actions = self._apply_forced_repair_constraint(actions)
        actions = self._apply_budget_constraint(actions)

        return actions

    def _apply_forced_repair_constraint(self, actions):
        # Corrective replace action if the worst condition is observed
        self.forced_replace_constraint_applied = False
        for i, edge in enumerate(self.graph.es):
            for j, segment in enumerate(edge["road_edge"].segments):
                if segment.observation == segment.number_of_states - 1:
                    segment.worst_observation_counter += 1
                    if (
                        segment.worst_observation_counter
                        > self.forced_replace_worst_observation_count
                    ):
                        self.forced_replace_constraint_applied = True
                        segment.forced_repair = True
                        actions[i][j] = 4
                else:
                    segment.worst_observation_counter = 0
        return actions

    def _apply_budget_constraint(self, actions):
        """
        When actions cannot be taken due to budget constraints, we will
        set the actions to 0 (do-nothing). However, the cost associated
        with do-nothing is non-zero, which we will refer to as fallback cost.
        We will require those to be paid upfront for the budget cycle.
        When an action other than do-nothing is taken, the cost of
        that action will be adjusted to account for the fallback costs paid upfront.
        """
        self.budget_constraint_applied = False

        # Collect costs for each action
        edge_indices = []
        segment_indices = []
        adjusted_costs = []
        total_upfront_cost = 0  # total minimum cost for all segments
        total_future_upfront_cost = (
            0  # total minimum cost for all segments in the future
        )
        total_adjusted_cost = 0  # total cost (after adjusting for upfront costs)
        for i, edge in enumerate(self.graph.es):
            segments = edge["road_edge"].segments
            edge_actions = actions[i]

            for j, segment in enumerate(segments):
                edge_indices.append(i)
                segment_indices.append(j)
                if segment.forced_repair:  # forced repairs are not part of the budget
                    upfront_cost = 0
                    action_cost = 0
                else:
                    action = edge_actions[j]
                    upfront_cost = -segment.state_action_reward[0, segment.state]
                    action_cost = -segment.state_action_reward[action][segment.state]

                future_upfront_cost = -segment.state_action_reward[0, segment.state]

                adjusted_cost = action_cost - upfront_cost

                total_upfront_cost += upfront_cost
                total_future_upfront_cost += future_upfront_cost
                total_adjusted_cost += adjusted_cost
                adjusted_costs.append(adjusted_cost)

        remaining_budget = (
            self.current_budget
            - total_upfront_cost
            - total_future_upfront_cost * (self._get_budget_remaining_time() - 1)
        )

        assert remaining_budget >= 0, "Remaining budget is negative"

        # if we do not have enough budget to take all actions,
        # we prioritize actions and select a random possible set of actions
        # that satisfies the budget
        if total_adjusted_cost > remaining_budget:

            self.budget_constraint_applied = True

            edge_indices = np.array(edge_indices)
            segment_indices = np.array(segment_indices)
            adjusted_costs = np.array(adjusted_costs)

            # Shuffle the costs to randomly select valid actions
            indices = np.arange(len(adjusted_costs))
            self.random_generator.shuffle(indices)

            shuffled_costs = adjusted_costs[indices]
            cumulative_costs = np.cumsum(shuffled_costs)

            # Find the index where the cumulative costs exceed the budget
            cutoff_index = np.searchsorted(
                cumulative_costs, remaining_budget, side="right"
            )

            # Set the actions that cannot be taken to 0
            zero_indices = indices[cutoff_index:]
            adjusted_costs[zero_indices] = 0
            for idx in zero_indices:
                if (
                    not self.graph.es[edge_indices[idx]]["road_edge"]
                    .segments[segment_indices[idx]]
                    .forced_repair
                ):
                    actions[edge_indices[idx]][segment_indices[idx]] = 0

        self.current_budget -= total_upfront_cost + np.sum(adjusted_costs)

        return actions<|MERGE_RESOLUTION|>--- conflicted
+++ resolved
@@ -125,7 +125,7 @@
                         f"Deterioration rate exceeded maximum value {self.deterioration_rate_max}"
                     )
 
-        return reward, action
+        return reward
 
 
 class RoadEdge:
@@ -177,18 +177,16 @@
             raise ValueError("self.segments and actions must have the same length")
 
         reward = 0
-        edge_actions = []
         for segment, action in zip(self.segments, actions):
-            segment_reward, segment_action = segment.step(action)
+            segment_reward = segment.step(action)
             reward += segment_reward
-            edge_actions.append(segment_action)
 
         if 1 in actions:
             reward += self.inspection_campaign_reward
 
         self.update_edge_travel_time_factors()
 
-        return reward, edge_actions
+        return reward
 
     def reset(self, reset_segments=True):
         if reset_segments:
@@ -386,11 +384,8 @@
         actions = self._apply_action_constraints(actions)
 
         maintenance_reward = 0
-        actions_taken = []
         for i, edge in enumerate(self.graph.es):
-            _maintenance_reward, edge_actions = edge["road_edge"].step(actions[i])
-            actions_taken.append(edge_actions)
-            maintenance_reward += _maintenance_reward
+            maintenance_reward += edge["road_edge"].step(actions[i])
 
         total_travel_time = self._get_total_travel_time()
 
@@ -414,10 +409,6 @@
             "total_travel_time": total_travel_time,
             "travel_times": self.graph.es["travel_time"],
             "volumes": self.graph.es["volume"],
-<<<<<<< HEAD
-            "reward_elements": [travel_time_reward, maintenance_reward],
-            "actions_taken": actions_taken,
-=======
             "reward_elements": {
                 "travel_time_reward": travel_time_reward,
                 "maintenance_reward": maintenance_reward,
@@ -425,7 +416,6 @@
             "budget_constraints_applied": self.budget_constraint_applied,
             "forced_replace_constraint_applied": self.forced_replace_constraint_applied,
             "applied_actions": actions,
->>>>>>> 581f585a
         }
 
         return observation, reward, self.timestep >= self.max_timesteps, info
