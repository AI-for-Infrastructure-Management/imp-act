--- conflicted
+++ resolved
@@ -239,11 +239,10 @@
             "reward_factor"
         ]
 
-<<<<<<< HEAD
         self.travel_time_exponential = config["model"]["network"]["travel_time"][
             "exponential_factor"
         ]
-=======
+
         budget_year_per_segment = config["model"]["segment"]["reward"][
             "budget_year_per_segment"
         ]
@@ -254,9 +253,6 @@
         )
         self.count_budget_horizon = 0
         self.tot_expenses = 0
-
-        self.reset(reset_edges=False)
->>>>>>> 475c452d
 
         self.base_total_travel_time = self._get_total_travel_time()
 
