--- conflicted
+++ resolved
@@ -1,5 +1,6 @@
 import numpy as np
-<<<<<<< HEAD
+from igraph import Graph
+import numpy as np
 from shock import Shock
 
 class RoadSegment():
@@ -8,16 +9,6 @@
         self.random_generator = random_generator
         self.shocks = shocks
         self.initial_observation = 0 
-=======
-from igraph import Graph
-
-
-class RoadSegment:
-    def __init__(self, random_generator):
-        # state [0-3]
-        self.random_generator = random_generator
-        self.initial_observation = 0
->>>>>>> 885f17b6
         self.number_of_states = 4
 
         self.reset()
@@ -111,7 +102,6 @@
         )
 
         # Costs (negative rewards)
-<<<<<<< HEAD
         self.state_action_reward = np.array([
             [0, -1, -20, -150],
             [0, -1, -25, -150],
@@ -123,24 +113,15 @@
     def calc_distance(self, loc_a: np.array, loc_b: np.array) -> float:
         return np.linalg.norm(loc_a - loc_b)
 
-=======
-        self.state_action_reward = np.array(
-            [
-                [0, -1, -20, -150],
-                [0, -1, -25, -150],
-                [0, -1, -30, -150],
-                [0, -1, -40, -150],
-            ]
-        )
->>>>>>> 885f17b6
 
     def reset(self):
         self.state = 0
         self.observation = self.initial_observation
         self.belief = np.array([1, 0, 0, 0])
-<<<<<<< HEAD
-        self.capacity = 500.0 # maybe cars per minute
-        self.base_travel_time = 50.0 # maybe minutes it takes to travel trough a segment
+        self.capacity = 500.0  # maybe cars per minute
+        self.base_travel_time = (
+            50.0  # maybe minutes it takes to travel trough a segment
+        )
         times_len = len(len(self.shocks.times))
         if times_len > 0:
             self.distances = np.zeros(times_len)
@@ -176,16 +157,6 @@
             
         
         # 1. could already superpose shock with this, but: no effect of action
-=======
-        self.capacity = 500.0  # maybe cars per minute
-        self.base_travel_time = (
-            50.0  # maybe minutes it takes to travel trough a segment
-        )
-
-    def step(self, action):
-        # actions: [do_nothing, inspect, minor repair, replacement] = [0, 1, 2, 3]
-
->>>>>>> 885f17b6
         next_deterioration_state = self.random_generator.choice(
             np.arange(self.number_of_states),
             p=self.deterioration_table[action][self.state],
@@ -297,11 +268,6 @@
     def get_states(self):
         return [segment.state for segment in self.segments]
 
-<<<<<<< HEAD
-class RoadEnvironment():
-    def __init__(self, num_vertices, edges, edge_segments_numbers, trips, max_timesteps=50, 
-                 graph=None, lambda_t=1/10, lambda_m=np.log(5)/5, seed=42):
-=======
 
 class RoadEnvironment:
     def __init__(
@@ -314,7 +280,6 @@
         graph=None,
         seed=42,
     ):
->>>>>>> 885f17b6
         self.random_generator = np.random.default_rng(seed)
         self.max_timesteps = max_timesteps
         self.travel_time_factor = 1
