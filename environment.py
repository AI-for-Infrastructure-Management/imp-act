import igraph as ig
from igraph import Graph
import numpy as np

class RoadSegment():
    def __init__(self):
        # state [0-3]
<<<<<<< HEAD
        self.capacity = 500.0 # maybe cars per minute
        self.base_travel_time = 50.0 # maybe minutes it takes to travel trough a segment
=======
        self.capacity = 500 # maybe cars per minute
        self.base_travel_time = 5 # maybe minutes it takes to travel trough a segment
>>>>>>> 828d00a8
        self.initial_observation = 0 # 
        self.number_of_states = 4
        self.transition_tables = np.array([
             [# Action 0: do-nothing
                [0.9, 0.1, 0.0, 0.0],
                [0.0, 0.9, 0.1, 0.0],
                [0.0, 0.0, 0.9, 0.1],
                [0.0, 0.0, 0.0, 1.0]
            ],
            [# Action 1: inspect
                [0.9, 0.1, 0.0, 0.0],
                [0.0, 0.9, 0.1, 0.0],
                [0.0, 0.0, 0.9, 0.1],
                [0.0, 0.0, 0.0, 1.0]
            ],
            [# Action 2: minor repair
                [1.0, 0.0, 0.0, 0.0],
                [0.9, 0.1, 0.0, 0.0],
                [0.8, 0.2, 0.0, 0.0],
                [0.7, 0.2, 0.1, 0.0]
            ],
            [# Action 3: major repair (replacement)
                [1.0, 0.0, 0.0, 0.0],
                [1.0, 0.0, 0.0, 0.0],
                [1.0, 0.0, 0.0, 0.0],
                [1.0, 0.0, 0.0, 0.0]
            ]
        ])

        self.observation_tables = np.array([
            [# Action 0: do-nothing
                [1/3, 1/3, 1/3, 0.0],
                [1/3, 1/3, 1/3, 0.0],
                [1/3, 1/3, 1/3, 0.0],
                [0.0, 0.0, 0.0, 1.0],
            ],
            [# Action 1: inspect
                [0.8, 0.2, 0.0, 0.0],
                [0.1, 0.8, 0.1, 0.0],
                [0.0, 0.1, 0.9, 0.0],
                [0.0, 0.0, 0.0, 1.0],
            ],
            [# Action 2: minor repair
                [1/3, 1/3, 1/3, 0.0],
                [1/3, 1/3, 1/3, 0.0],
                [1/3, 1/3, 1/3, 0.0],
                [0.0, 0.0, 0.0, 1.0],
            ],
            [# Action 3: major repair (replacement)
                [1/3, 1/3, 1/3, 0.0],
                [1/3, 1/3, 1/3, 0.0],
                [1/3, 1/3, 1/3, 0.0],
                [0.0, 0.0, 0.0, 1.0],
            ]
        ])
        
        # Costs (negative rewards)
        self.state_action_reward = np.array([
            [0, -1, -20, -150],
            [0, -1, -25, -150],
            [0, -1, -30, -150],
            [0, -1, -40, -150],
        ])

        self.reset()

    def reset(self):
        self.state = 0
        self.observation = self.initial_observation
        self.belief = np.array([1, 0, 0, 0])

    def step(self, action):
        # actions: [do_nothing, inspect, minor repair, replacement] = [0, 1, 2, 3]
        
        if self.observation == 3:
            action = 3 # force replacement
        
        next_deterioration_state = np.random.choice(
            np.arange(self.number_of_states), p=self.transition_tables[action][self.state]
        )

        reward = self.state_action_reward[self.state][action]
        self.state = next_deterioration_state

        self.observation = np.random.choice(
            np.arange(self.number_of_states), p=self.observation_tables[action][self.state]
        )

        #TODO: Belief state computation
        self.belief = self.transition_tables[action].T @ self.belief

        state_probs = self.observation_tables[action][:, self.observation] # likelihood of observation

        # Bayes' rule
        self.belief = state_probs * self.belief # likelihood * prior
        self.belief /= np.sum(self.belief) # normalize

        return reward

    def compute_travel_time(self, action):
        return 0 # travel_time

class RoadEdge():
    def __init__(self, number_of_segments, bpr_alpha=0.15, bpr_beta=4):
        self.number_of_segments = number_of_segments
        self.inspection_campaign_cost = -5
        self.edge_travel_time = 200
        self.segments = [RoadSegment() for _ in range(number_of_segments)]
        self.bpr_alpha = bpr_alpha
        self.bpr_beta = bpr_beta
        self.reset()
    
    # Define a function for calculating BPR travel times based on volume and capacity
    def calculate_bpr_travel_time(volume, capacity, base_time, alpha, beta):
        return base_time * (1 + alpha * (volume / capacity)**beta)
    
    def calculate_bpr_capacity_factor(self, base_time_vec: np.array, capacity_vec: np.array) -> np.array:
        return base_time_vec*self.bpr_alpha / (capacity_vec**self.bpr_beta)

    def update_edge_travel_time_factors(self) -> None:
        # extracts the vector of base travel times and capacities from each edge and precomputes the 
        btt_vec, cap_vec = np.hsplit(np.array([[seg.base_travel_time, seg.capacity] for seg in self.segments]), 2)
        self.base_time_factor = np.sum(btt_vec)
        self.capacity_factor = np.sum(self.calculate_bpr_capacity_factor(base_time_vec=btt_vec, capacity_vec=cap_vec))
        return
    
    def compute_edge_travel_time(self, volume: float) -> float:
        return self.base_time_factor + self.capacity_factor*(volume**self.bpr_beta)

    def step(self, actions):
        # states:
        cost = 0
        for segment, action in zip(self.segments, actions):
            segment_cost= segment.step(action)
            cost += segment_cost

        if 1 in actions:
            cost += self.inspection_campaign_cost

        self.update_edge_travel_time_factors()

        return cost

    def reset(self):
        for segment in self.segments:
            segment.reset()
        self.update_edge_travel_time_factors()

    def get_observation(self):
        return [segment.observation for segment in self.segments]
    
    def get_beliefs(self):
        return [segment.belief for segment in self.segments]

    def get_states(self):
        return [segment.state for segment in self.segments]

class RoadEnvironment():
    def __init__(self, num_vertices, edges, edge_segments_numbers, trips, max_timesteps=50):
        self.max_timesteps = max_timesteps
        self.travel_time_factor = 1
        self.graph = Graph()
        self.num_vertices = num_vertices
        self.edges = edges
        self.graph.add_vertices(num_vertices)
        self.graph.add_edges(edges)
        for edge, number_of_segments in zip(self.graph.es, edge_segments_numbers):
            edge["road_segments"] = RoadEdge(number_of_segments=number_of_segments)

        self.trips = trips
        self.traffic_assignment_max_iterations = 15
        self.traffic_assignment_convergence_threshold = 0.01
        self.traffic_assignment_update_weight = 0.5

        self.travel_time_cost = 0.01

        self.reset()
        
        self.base_total_travel_time = self._get_total_travel_time()

    def reset(self):
        self.timestep = 0
        for edge in self.graph.es:
            edge["road_segments"].reset()
        return self._get_observation()

    def _get_observation(self):
        adjacency_matrix = np.array(self.graph.get_adjacency().data)
        edge_observations = []
        edge_nodes = []
        edge_beliefs = []
        for edge in self.graph.es:
            edge_observations.append(edge["road_segments"].get_observation())
            edge_beliefs.append(edge["road_segments"].get_beliefs())
            edge_nodes.append([edge.source, edge.target])

        observations = {
            "adjacency_matrix": adjacency_matrix, 
            "edge_observations": edge_observations,
            "edge_beliefs": edge_beliefs,
            "edge_nodes": edge_nodes
            }

        return observations

    def _get_states(self):
        edge_states = []
        for edge in self.graph.es:
            edge_states.append(edge["road_segments"].get_states())

        return edge_states
        
    def _get_total_travel_time(self):        
        # Initialize volumes
        self.graph.es['volume'] = 0
        
        # Initialize with all-or-nothing assignment
        self.graph.es['travel_time'] = [
                edge['road_segments'].compute_edge_travel_time(edge['volume'])
                for edge in self.graph.es
            ]

        for source, target, num_cars in self.trips:
            path = self.graph.get_shortest_paths(source, target, weights='travel_time', output='epath')[0]
            for edge_id in path:
                self.graph.es[edge_id]['volume'] += num_cars

        for iteration in range(self.traffic_assignment_max_iterations):
            # Recalculate travel times with current volumes
            self.graph.es['travel_time'] = [
                edge['road_segments'].compute_edge_travel_time(edge['volume'])
                for edge in self.graph.es
            ]

            # Find the shortest paths using updated travel times
            new_volumes = np.zeros(len(self.graph.es))
            for source, target, num_cars in self.trips:
                path = self.graph.get_shortest_paths(source, target, weights='travel_time', output='epath')[0]
                for edge_id in path:
                    new_volumes[edge_id] += num_cars

            # Check for convergence by comparing volume changes
            volume_changes = np.abs(self.graph.es['volume'] - new_volumes)
            max_change = np.max(volume_changes)

            if max_change <= self.traffic_assignment_convergence_threshold:
                break

            # Update volumes by averaging
            self.graph.es['volume'] = (
                np.array(self.graph.es['volume']) * (1 - self.traffic_assignment_update_weight) +
                new_volumes * self.traffic_assignment_update_weight
                )

        return np.sum([edge["travel_time"] * edge["volume"] for edge in self.graph.es])

    def step(self, actions):
        total_cost = 0
        for i, edge in enumerate(self.graph.es):
            cost = edge["road_segments"].step(actions[i])
            total_cost += cost

        total_travel_time = self._get_total_travel_time()

        cost = total_cost + self.travel_time_cost * (total_travel_time - self.base_total_travel_time)

        observation = self._get_observation()

        self.timestep += 1

        info = {
            "states": self._get_states(), 
            "total_travel_time": total_travel_time, 
            "travel_times": self.graph.es['travel_time'],
            "volumes": self.graph.es['volume']
        }

        return observation, cost, self.timestep >= self.max_timesteps, info
        
    <|MERGE_RESOLUTION|>--- conflicted
+++ resolved
@@ -5,13 +5,8 @@
 class RoadSegment():
     def __init__(self):
         # state [0-3]
-<<<<<<< HEAD
         self.capacity = 500.0 # maybe cars per minute
         self.base_travel_time = 50.0 # maybe minutes it takes to travel trough a segment
-=======
-        self.capacity = 500 # maybe cars per minute
-        self.base_travel_time = 5 # maybe minutes it takes to travel trough a segment
->>>>>>> 828d00a8
         self.initial_observation = 0 # 
         self.number_of_states = 4
         self.transition_tables = np.array([
