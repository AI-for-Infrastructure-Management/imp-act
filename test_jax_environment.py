--- conflicted
+++ resolved
@@ -31,11 +31,7 @@
             [(0, 1), (0, 2), (1, 3), (2, 3), (3, 4), (3, 5), (4, 6), (5, 6)]
         )
         num_edges: int = 8
-<<<<<<< HEAD
         edge_segments_numbers: jnp.array = jnp.array([2]*num_edges)
-=======
-        edge_segments_numbers: jnp.array = jnp.array([2, 2, 2, 2, 2, 2, 2, 2])
->>>>>>> c7f68b47
         edge_weights = [2, 6, 5, 8, 10, 15, 2, 6]
 
         shortest_path_max_iterations: int = 500
@@ -180,11 +176,6 @@
     edges_list = [(0, 1), (0, 2), (1, 3), (2, 3), (3, 4), (3, 5), (4, 6), (5, 6)]
     weights_list = [2, 6, 5, 8, 10, 15, 2, 6]
 
-<<<<<<< HEAD
-=======
-    source = 1
-    target = 0
->>>>>>> c7f68b47
 
     # create graph using igraph
     graph = Graph()
@@ -193,7 +184,6 @@
 
     jax_env = JaxRoadEnvironment(graph_params)
 
-<<<<<<< HEAD
     sources = [0, 1, 2, 3, 4, 5, 6]
     targets = [0, 1, 2, 3, 4, 5, 6]
 
@@ -205,21 +195,14 @@
         shortest_path = graph.get_shortest_paths(
             source, target, weights=weights_list, mode="out", output="epath"
         )
-        # get cost to travel from 0 to 6 using shortest path
+        # get cost to travel from source to target using shortest path
         cost_1 = float(sum([weights_list[i] for i in shortest_path[0]]))
         print(cost_1)
 
-        # get cost to travel from 0 to 6
+        # get cost to travel from source to target
         weights_matrix = jax_env._get_weight_matrix(weights_list, edges_list, target)
         print(weights_matrix)
         cost_2 = jax_env._get_cost_to_go(weights_matrix, 100)[source]
         print(cost_2)
-=======
-    # get cost to travel from 0 to 6
-    weights_matrix = jax_env._get_weight_matrix(weights_list, edges_list, target)
-
-    print(weights_matrix)
-    cost_2 = jax_env._get_cost_to_go(weights_matrix, 10)[source]
->>>>>>> c7f68b47
 
         assert cost_1 == cost_2 